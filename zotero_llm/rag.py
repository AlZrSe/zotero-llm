import datetime
from qdrant_client import QdrantClient, models
from typing import List, Dict, Optional
from itertools import batched
from tqdm import tqdm
import re

# Try to import NLTK for better sentence splitting, fallback to regex if not available
HAS_NLTK = False
try:
    import nltk
    from nltk.tokenize import sent_tokenize
    # Download required NLTK data if not present
    try:
        nltk.data.find('tokenizers/punkt')
    except LookupError:
        try:
            nltk.download('punkt', quiet=True)
        except:
            pass
    
    try:
        nltk.data.find('tokenizers/punkt_tab')
    except LookupError:
        try:
            nltk.download('punkt_tab', quiet=True)
        except:
            pass
    
    # Test if NLTK sentence tokenization works
    try:
        sent_tokenize("Test sentence. Another sentence.")
        HAS_NLTK = True
    except:
        HAS_NLTK = False
except ImportError:
    HAS_NLTK = False
    print("NLTK not available, using regex-based sentence splitting")

# Limit constants for intelligent estimation
MIN_LIMIT = 5   # Always get at least 3 documents
MAX_LIMIT = 50  # Cap at 50 to avoid overwhelming results

# Try to import sentence transformers for reranking
HAS_RERANKER = False
try:
    from sentence_transformers import CrossEncoder
    import torch
    HAS_RERANKER = True
except ImportError:
    print("Sentence Transformers not available, reranking will not be supported")

class RerankerModel:
    """Wrapper for cross-encoder reranking models."""
    
    def __init__(self, model_name: str, device: str = "auto"):
        """Initialize reranker model.
        
        Args:
            model_name: Name of the cross-encoder model to use
            device: Device to run on ('cuda', 'cpu', or 'auto')
        """
        if not HAS_RERANKER:
            raise ImportError("Sentence Transformers library is required for reranking")
            
        self.model_name = model_name
        
        # Handle device auto-detection
        if device == 'auto':
            self.device = "cuda" if torch.cuda.is_available() else "cpu"
        else:
            self.device = device
            
        # Initialize the cross-encoder model
        self.model = CrossEncoder(model_name, device=self.device)
    
    def rerank(self, query: str, documents: List[Dict]) -> List[Dict]:
        """Rerank documents based on their relevance to the query.
        
        Args:
            query: The search query
            documents: List of documents to rerank
            
        Returns:
            List of reranked documents with updated scores
        """
        # Prepare pairs of query and document texts
        pairs = []
        doc_texts = []
        for doc in documents:
            # Extract text from document
            doc_text = doc.get('chunk_text', '')
            if not doc_text:
                # Fallback to combining title and abstract
                title = doc.get('title', '')
                abstract = doc.get('abstract', '')
                doc_text = f"{title}\n{abstract}".strip()
            pairs.append([query, doc_text])
            doc_texts.append(doc_text)
        
        # Compute similarity scores
        scores = self.model.predict(pairs)
        
        # Update documents with new scores
        reranked_docs = []
        for i, doc in enumerate(documents):
            doc_copy = doc.copy()
            doc_copy['score'] = float(scores[i])
            doc_copy['reranked'] = True
            reranked_docs.append(doc_copy)
        
        # Sort by score in descending order
        reranked_docs.sort(key=lambda x: x['score'], reverse=True)
        
        return reranked_docs

class RAGEngine:
    def __init__(self, collection_name: str,
                 server_url: str = "http://localhost:6333",
                 embedding_model: str = 'jinaai/jina-embeddings-v2-base-en',
                 embedding_model_size: int = 768,
                 use_sentence_splitting: bool = True,
                 reranker_model: Optional[str] = None):
        """Initialize RAG engine with Qdrant client.
        
        Args:
            collection_name: Name of the Qdrant collection
            server_url: URL of the Qdrant server
            embedding_model: Name of the embedding model to use
            embedding_model_size: Size of the embedding vectors
            use_sentence_splitting: Whether to split documents into sentences
            reranker_model: Optional reranker model name for result reranking
        """
        self.client = self._create_client(server_url)
        self.embedding_model_name = embedding_model
        self.embedding_model_size = embedding_model_size
        self.collection_name = collection_name
        self.use_sentence_splitting = use_sentence_splitting
<<<<<<< HEAD
        self.reranker_model = reranker_model
        
        # Initialize reranker model if specified
        if reranker_model:
            if not HAS_RERANKER:
                print("Warning: Sentence Transformers not available, reranking will be disabled")
                self.reranker = None
            else:
                try:
                    self.reranker = RerankerModel(reranker_model)
                except Exception as e:
                    print(f"Warning: Failed to initialize reranker model: {e}")
                    self.reranker = None
        else:
            self.reranker = None
=======
        # Add search state dictionary to track previous searches per query
        self.previous_search_states = {}

    def reset_search_state(self, query: Optional[str] = None):
        """Reset the search state for a specific query or all queries.
        
        Args:
            query: The query to reset search state for. If None, reset all search states.
        """
        if query is None:
            self.previous_search_states = {}
        elif query in self.previous_search_states:
            del self.previous_search_states[query]
>>>>>>> 283a0f5f

    def _create_client(self, server_url: str) -> Optional[QdrantClient]:
        """Create and return a Qdrant client."""
        try:
            return QdrantClient(server_url)
        except Exception as e:
            print(f"Error creating Qdrant client: {e}")
            return None
    
    def _split_text_into_sentences(self, text: str) -> List[str]:
        """Split text into sentences using NLTK or regex fallback.
        
        Args:
            text: Input text to split
            
        Returns:
            List of sentences, filtered for meaningful content
        """
        if not text or not text.strip():
            return []
        
        sentences = []
        
        if HAS_NLTK:
            try:
                # Use NLTK's punkt tokenizer for sentence splitting
                sentences = sent_tokenize(text.strip())
            except Exception as e:
                print(f"NLTK sentence splitting failed: {e}, falling back to regex")
                sentences = self._regex_sentence_split(text.strip())
        else:
            # Use regex-based sentence splitting
            sentences = self._regex_sentence_split(text.strip())
        
        # Filter out very short sentences (likely incomplete)
        meaningful_sentences = []
        for sentence in sentences:
            sentence = sentence.strip()
            # Keep sentences with at least 10 characters and some meaningful content
            if len(sentence) >= 10 and any(c.isalnum() for c in sentence):
                meaningful_sentences.append(sentence)
        
        return meaningful_sentences
    
    def _regex_sentence_split(self, text: str) -> List[str]:
        """Regex-based sentence splitting as fallback.
        
        This is a simplified sentence splitter that handles common cases
        but may not be as accurate as NLTK for complex academic text.
        """
        # First, let's handle common abbreviations that shouldn't end sentences
        # Common academic/scientific abbreviations
        abbreviations = [
            r'\bDr\.',  r'\bProf\.',  r'\bMr\.',  r'\bMs\.',  r'\bMrs\.',
            r'\bet al\.',  r'\be\.g\.',  r'\bi\.e\.',  r'\bvs\.',  r'\bcf\.',
            r'\bpp\.',  r'\bvol\.',  r'\bno\.',  r'\bfig\.',  r'\btab\.',
            r'\bsec\.',  r'\bch\.',  r'\beq\.',  r'\bref\.',  r'\bInc\.',
            r'\bLtd\.',  r'\bCorp\.',  r'\bCo\.',  r'\bLLC\.',
        ]
        
        # Replace abbreviations with placeholder to protect them
        protected_text = text
        placeholders = {}
        for i, abbrev in enumerate(abbreviations):
            matches = re.finditer(abbrev, protected_text, re.IGNORECASE)
            for match in matches:
                placeholder = f'__ABBREV_{i}_{match.start()}__'
                placeholders[placeholder] = match.group()
                protected_text = protected_text.replace(match.group(), placeholder)
        
        # Now split on sentence boundaries
        # This pattern looks for:
        # 1. Period, exclamation, or question mark
        # 2. Followed by whitespace
        # 3. Followed by a capital letter or end of string
        sentence_pattern = r'([.!?])\s+(?=[A-Z])|([.!?])\s*$'
        
        # Split the text
        parts = re.split(sentence_pattern, protected_text)
        
        # Reconstruct sentences
        sentences = []
        current_sentence = ""
        
        for part in parts:
            if part is None:
                continue
            if part in '.!?':
                current_sentence += part
                if current_sentence.strip():
                    sentences.append(current_sentence.strip())
                current_sentence = ""
            else:
                current_sentence += part
        
        # Add any remaining text as the last sentence
        if current_sentence.strip():
            sentences.append(current_sentence.strip())
        
        # Restore abbreviations
        final_sentences = []
        for sentence in sentences:
            for placeholder, original in placeholders.items():
                sentence = sentence.replace(placeholder, original)
            final_sentences.append(sentence)
        
        # Filter out empty sentences and ensure proper ending punctuation
        cleaned_sentences = []
        for sentence in final_sentences:
            sentence = sentence.strip()
            if sentence and len(sentence) > 5:  # Minimum viable sentence length
                # Ensure sentence ends with punctuation
                if not sentence.endswith(('.', '!', '?')):
                    sentence += '.'
                cleaned_sentences.append(sentence)
        
        return cleaned_sentences
    
    def _create_document_chunks(self, doc: Dict) -> List[Dict]:
        """Create document chunks for semantic search.
        
        When sentence splitting is enabled, creates separate chunks for:
        - Full title (if present)
        - Each sentence from abstract
        - Keywords as a separate chunk
        - Combined title + abstract as fallback
        
        Args:
            doc: Document dictionary with title, abstract, etc.
            
        Returns:
            List of document chunks with text and metadata
        """
        chunks = []
        title = doc.get('title', '').strip()
        abstract = doc.get('abstract', '').strip()
        keywords = doc.get('keywords', [])
        
        if not self.use_sentence_splitting:
            # Original behavior - single chunk with combined text
            if title or abstract:
                combined_text = f'Title: {title}\nAbstract: {abstract}' if title and abstract else title or abstract
                chunks.append({
                    'text': combined_text,
                    'chunk_type': 'full_document',
                    'chunk_index': 0
                })
            return chunks
        
        # Sentence-based chunking for better semantic search
        chunk_index = 0
        
        # Add title as a focused chunk if it exists
        if title:
            chunks.append({
                'text': f'Title: {title}',
                'chunk_type': 'title',
                'chunk_index': chunk_index
            })
            chunk_index += 1
        
        # Split abstract into sentences and create chunks
        if abstract:
            abstract_sentences = self._split_text_into_sentences(abstract)
            
            for i, sentence in enumerate(abstract_sentences):
                chunks.append({
                    'text': f'Abstract: {sentence}',
                    'chunk_type': 'abstract_sentence',
                    'chunk_index': chunk_index,
                    'sentence_index': i,
                    'total_sentences': len(abstract_sentences)
                })
                chunk_index += 1
        
        # Add keywords as a separate chunk if they exist
        if keywords:
            keywords_text = ", ".join(keywords)
            chunks.append({
                'text': f"Keywords: {keywords_text}",
                'chunk_type': 'keywords',
                'chunk_index': chunk_index
            })
            chunk_index += 1
        
        # Add a combined chunk as fallback for broader matching
        if title or abstract or keywords:
            combined_text = f'Title: {title}\nAbstract: {abstract}\nKeywords: {", ".join(keywords)}'
            chunks.append({
                'text': combined_text,
                'chunk_type': 'combined_fallback',
                'chunk_index': chunk_index
            })
        
        return chunks
    
    def extract_user_requested_limit(self, query: str) -> Optional[int]:
        """Extract explicit limit requests from user query (e.g., 'find 10 articles')."""
        query_lower = query.lower()
        
        # Patterns for explicit limit requests
        patterns = [
            # "find 10 articles", "get 5 papers", "show me 3 studies"
            r'(?:find|get|show|retrieve|give me)\s+(?:me\s+)?(?:about\s+)?(\d+)\s+(?:articles?|papers?|studies?|documents?|sources?|references?|publications?)\b',
            
            # "I need 10 articles", "I want 5 papers", "I need exactly 3 papers"
            r'(?:i\s+(?:need|want|require))\s+(?:exactly\s+)?(\d+)\s+(?:articles?|papers?|studies?|documents?|sources?|references?|publications?)\b',
            
            # "top 10 articles", "best 5 papers", "latest 3 studies"
            r'(?:top|best|latest|recent|first)\s+(\d+)\s+(?:articles?|papers?|studies?|documents?|sources?|references?|publications?)\b',
            
            # "10 articles about", "5 papers on"
            r'\b(\d+)\s+(?:articles?|papers?|studies?|documents?|sources?|references?|publications?)\s+(?:about|on|regarding|related to)\b',
            
            # "up to 10 articles", "at most 5 papers"
            r'(?:up to|at most|maximum of|max)\s+(\d+)\s+(?:articles?|papers?|studies?|documents?|sources?|references?|publications?)\b',
            
            # "limit to 10", "restrict to 5"
            r'(?:limit|restrict|cap)\s+(?:to|at)\s+(\d+)\b',
            
            # "around 10 articles", "approximately 5 papers"
            r'(?:around|approximately|about|roughly)\s+(\d+)\s+(?:articles?|papers?|studies?|documents?|sources?|references?|publications?)\b',
            
            # "exactly 10 articles", "precisely 5 papers"
            r'(?:exactly|precisely|just)\s+(\d+)\s+(?:articles?|papers?|studies?|documents?|sources?|references?|publications?)\b',
        ]
        
        for pattern in patterns:
            matches = re.findall(pattern, query_lower)
            if matches:
                try:
                    # Get the first valid number found
                    limit = int(matches[0])
                    
                    # Apply reasonable bounds
                    if 1 <= limit <= 50:  # Allow wider range for explicit requests
                        return limit
                    elif limit > 50:
                        # Cap very large requests but still honor the intent
                        return 20  # Generous limit for explicit large requests
                    # Ignore invalid small numbers (0 or negative)
                except (ValueError, IndexError):
                    continue
        
        return None

    def _estimate_optimal_limit(self, query: str, base_limit: int = 5) -> int:
        """Estimate optimal document limit based on query characteristics.
        
        This provides intelligent fallback when no user explicit request is detected.
        Based on the same logic as LimitEstimationTool for consistency.
        """
        # Analyze query characteristics
        query_lower = query.lower()
        words = query.split()
        
        # Factors that increase limit
        complexity_factors = 0
        
        # 1. Broad vs specific queries
        broad_terms = ['overview', 'review', 'survey', 'comprehensive', 'systematic', 'meta-analysis', 
                      'state of the art', 'recent advances', 'current trends', 'developments']
        if any(term in query_lower for term in broad_terms):
            complexity_factors += 3  # Broad queries need more documents
        
        # 2. Comparative queries
        comparative_terms = ['compare', 'comparison', 'versus', 'vs', 'differences', 'similarities', 
                           'contrast', 'alternative', 'approaches', 'methods']
        if any(term in query_lower for term in comparative_terms):
            complexity_factors += 2  # Comparisons need multiple perspectives
        
        # 3. Multi-faceted queries (multiple concepts)
        question_words = ['what', 'how', 'why', 'when', 'where', 'which']
        conjunctions = ['and', 'or', 'but', 'as well as', 'along with']
        
        if len([w for w in words if w.lower() in question_words]) > 1:
            complexity_factors += 1  # Multiple questions
        
        if any(conj in query_lower for conj in conjunctions):
            complexity_factors += 1  # Multiple concepts connected
        
        # 4. Technical depth indicators
        technical_terms = ['algorithm', 'model', 'framework', 'architecture', 'implementation',
                          'methodology', 'technique', 'approach', 'analysis', 'evaluation']
        if len([w for w in words if w.lower() in technical_terms]) >= 2:
            complexity_factors += 1  # Technical queries may need more sources
        
        # 5. Temporal scope
        temporal_terms = ['recent', 'latest', 'current', 'new', 'emerging', 'future', 'trend']
        historical_terms = ['history', 'evolution', 'development', 'progress', 'over time']
        
        if any(term in query_lower for term in temporal_terms):
            complexity_factors += 1  # Recent work queries
        elif any(term in query_lower for term in historical_terms):
            complexity_factors += 2  # Historical queries need broader coverage
        
        # 6. Query length as complexity indicator
        if len(words) > 15:
            complexity_factors += 1  # Long queries are typically complex
        elif len(words) > 25:
            complexity_factors += 2  # Very long queries
        
        # Factors that decrease limit (specific queries)
        specificity_factors = 0
        
        # 1. Specific author or paper references
        if any(word[0].isupper() and len(word) > 3 for word in words):
            specificity_factors += 1  # Likely author names
        
        # 2. Very specific technical terms or acronyms
        acronyms = [w for w in words if w.isupper() and len(w) >= 2]
        if len(acronyms) >= 2:
            specificity_factors += 1  # Multiple acronyms suggest specific domain
        
        # 3. Specific numerical or year references
        if any(w.isdigit() and len(w) == 4 and 1900 <= int(w) <= 2030 for w in words):
            specificity_factors += 1  # Year references
        
        # Calculate final limit
        estimated_limit = base_limit * max(complexity_factors - specificity_factors, 1)
        
        # Apply bounds using constants
        estimated_limit = max(MIN_LIMIT, min(MAX_LIMIT, estimated_limit))
        
        return estimated_limit

    def get_collections(self) -> List[str]:
        """Fetch all collections from the Qdrant server."""
        try:
            collections = self.client.get_collections()
            return [{'name': collection.name,
                     'size': self.client.count(collection_name=collection.name)}
                     for collection in collections.collections]
        except Exception as e:
            print(f"Error fetching collections: {e}")
            return []
        
    def if_collection_exists(self, collection_name: str) -> bool:
        """Check if a collection exists and is not empty."""
        try:
            return collection_name in [collection['name'] for collection in self.get_collections()]
        except Exception as e:
            print(f"Error checking collection '{collection_name}': {e}")
        return False

    def upload_documents(self, documents: List[Dict], collection_name = None, start_index = 0) -> None:
        """Upload documents to a specific collection in Qdrant with optional sentence splitting."""
        coll_name = collection_name or self.collection_name

        try:
            if not self.if_collection_exists(coll_name):
                # Create collection if it doesn't exist
                self.client.create_collection(
                    collection_name=coll_name,
                    sparse_vectors_config={
                        "bm25": models.SparseVectorParams(
                            modifier=models.Modifier.IDF,
                        )
                    },
                    vectors_config={
                        'semantic': models.VectorParams(
                            size=self.embedding_model_size,
                            distance=models.Distance.COSINE
                        )
                    }
                )
                print(f"Collection '{coll_name}' created successfully.")

            # Prepare points for upload with sentence splitting support
            points = []
            point_id = start_index
            
            for doc_idx, doc in enumerate(tqdm(documents, desc="Chunking documents for upload")):
                # Skip empty documents
                if not (doc.get('title', '').strip() or doc.get('abstract', '').strip() or doc.get('keywords', [])):
                    continue
                
                # Create document chunks
                chunks = self._create_document_chunks(doc)
                
                for chunk in chunks:
                    # Create minimal payload with only the Zotero key
                    chunk_payload = {
                        'zotero_key': doc.get('zotero_key'),
                        'chunk_type': chunk['chunk_type'],
                        'chunk_index': chunk['chunk_index'],
                        'doc_index': doc_idx,
                        'chunk_text': chunk['text']
                    }
                    
                    # Add sentence-specific metadata if available
                    if 'sentence_index' in chunk:
                        chunk_payload['sentence_index'] = chunk['sentence_index']
                        chunk_payload['total_sentences'] = chunk['total_sentences']
                    
                    point = models.PointStruct(
                        id=point_id,
                        vector={
                            "semantic": models.Document(
                                text=chunk['text'],
                                model=self.embedding_model_name,
                            ),
                            "bm25": models.Document(
                                text=chunk['text'],
                                model="Qdrant/bm25",
                            ),
                        },
                        payload=chunk_payload
                    )
                    points.append(point)
                    point_id += 1

            # Upload in batches
            total_chunks = len(points)
            for batch in batched(tqdm(points, desc="Uploading chunks to Qdrant"), 128):
                self.client.upsert(collection_name=coll_name, points=batch)
            
            chunking_info = f" ({total_chunks} chunks)" if self.use_sentence_splitting else ""
            print(f"Uploaded {len(documents)} documents{chunking_info} to collection '{coll_name}'")
            
            if self.use_sentence_splitting:
                print(f"Sentence splitting enabled: {total_chunks} total chunks created")

        except Exception as e:
            print(f"Error uploading documents: {e}")

    def delete_documents(self, document_ids: List[int], collection_name = None) -> None:
        """Delete documents from a specific collection in Qdrant."""
        coll_name = collection_name or self.collection_name

        try:
            self.client.delete(collection_name=coll_name, points_selector=document_ids)
            print(f"Deleted documents from collection '{coll_name}': {len(document_ids)}")
        except Exception as e:
            print(f"Error deleting documents: {e}")

<<<<<<< HEAD
    def rerank_documents(self, query: str, documents: List[Dict]) -> List[Dict]:
        """Rerank documents based on their relevance to the query using the configured reranker model.
        
        Args:
            query: The search query
            documents: List of documents to rerank
            
        Returns:
            List of reranked documents with updated scores, sorted by relevance
        """
        # Apply reranking if a reranker model is specified and available
        if self.reranker and self.reranker_model:
            try:
                # Rerank the documents
                print(f"Reranking documents using model '{self.reranker_model}'")
                reranked_documents = self.reranker.rerank(query, documents)
                return reranked_documents
            except Exception as e:
                print(f"Warning: Reranking failed, using original results: {e}")
                return documents
        else:
            # No reranker configured, return documents as-is
            return documents

    def search_documents(self, query: str, collection_name = None, limit: Optional[int] = None, 
=======
    def search_documents(self, query: str, limit: int, collection_name = None,
>>>>>>> 283a0f5f
                        return_metadata: bool = False, deduplicate_documents: bool = True) -> List[Dict]:
        """Search for documents in a specific collection using a query.

        Args:
            query: The search query
            collection_name: Collection to search in (optional)
            limit: Maximum number of documents to return
            return_metadata: Whether to return search metadata (limit source, etc.)
            deduplicate_documents: Whether to deduplicate results by DOI when sentence splitting is used

        Returns:
            List of documents or dict with documents and metadata if return_metadata=True
        """
        coll_name = collection_name or self.collection_name

        final_limit = limit
        limit_source = "provided"
        user_requested_limit = None

        # Check if this is a continuation of a previous search for this query
        is_continuation = False
        offset = 0
        search_state_key = f"{query}_{coll_name}"
        if search_state_key in self.previous_search_states:
            is_continuation = True
            # If continuing previous search, use the offset from the previous state
            offset = self.previous_search_states[search_state_key].get('offset', 0)

        # When using sentence splitting, search for more chunks to ensure good document coverage
        search_limit = final_limit * 5 if self.use_sentence_splitting else final_limit
        search_limit = search_limit * 3 if self.reranker and self.reranker_model else search_limit
        
        try:
            results = self.client.query_points(
                collection_name=coll_name,
                prefetch=[
                    models.Prefetch(
                        query=models.Document(
                            text=query,
                            model=self.embedding_model_name,
                        ),
                        using="semantic",
                        limit=(5 * search_limit),
                    ),
                    models.Prefetch(
                        query=models.Document(
                            text=query,
                            model="Qdrant/bm25",
                        ),
                        using="bm25",
                        limit=(5 * search_limit),
                    )
                ],
                # Fusion query enables fusion on the prefetched results
                query=models.FusionQuery(fusion=models.Fusion.RRF),
                with_payload=True,
                limit=search_limit,
                offset=offset  # Add offset for continuation
            )
            
            # Process results
            if results.points:
                eval_context = []
                seen_keys = set()
                
                # Convert points to documents
                raw_documents = []
                for point in results.points:
                    # Extract the Zotero key from payload
                    zotero_key = point.payload.get('zotero_key', '')
                    if zotero_key and zotero_key not in seen_keys:
                        # Return the payload with the score
                        point.payload['score'] = point.score
                        raw_documents.append(point.payload)
                        seen_keys.add(zotero_key)
                        
                        # Stop when we have enough unique documents for initial filtering
                        if len(raw_documents) >= search_limit:
                            break
                
<<<<<<< HEAD
                # Apply reranking if configured
                documents_to_return = self.rerank_documents(query, raw_documents)
                
                # Select top documents based on final limit
                eval_context = documents_to_return[:final_limit]
=======
                # Update search state for potential continuation
                new_offset = offset + len(results.points)
                self.previous_search_states[search_state_key] = {
                    'query': query,
                    'collection_name': coll_name,
                    'offset': new_offset,
                    'timestamp': datetime.datetime.now()
                }
>>>>>>> 283a0f5f
                
                # Add search metadata
                search_metadata = {
                    "sentence_splitting_enabled": self.use_sentence_splitting,
                    "total_chunks_found": len(results.points),
                    "unique_documents_returned": len(eval_context),
<<<<<<< HEAD
                    "reranker_model": self.reranker_model,
                    "reranking_applied": self.reranker is not None and self.reranker_model is not None
=======
                    "is_continuation": is_continuation,
                    "offset_used": offset
>>>>>>> 283a0f5f
                }
                
                # Log search information
                print(f"RAGEngine.search_documents: Search for query '{query}' returned {len(eval_context)} documents, continuation: {is_continuation}, offset: {offset}")
                
                # Return results with or without metadata
                if return_metadata:
                    return {
                        "documents": eval_context,
                        "limit": final_limit,
                        "limit_source": limit_source,
                        "user_requested_limit": user_requested_limit,
                        "query": query,
                        "search_metadata": search_metadata
                    }
                else:
                    return eval_context
            
            # Return empty results with metadata if requested
            if return_metadata:
                return {
                    "documents": [],
                    "limit": final_limit,
                    "limit_source": limit_source,
                    "user_requested_limit": user_requested_limit,
                    "query": query,
                    "search_metadata": {
                        "sentence_splitting_enabled": self.use_sentence_splitting,
                        "total_chunks_found": 0,
                        "unique_documents_returned": 0,
<<<<<<< HEAD
                        "reranker_model": self.reranker_model,
                        "reranking_applied": self.reranker is not None and self.reranker_model is not None
=======
                        "is_continuation": is_continuation,
                        "offset_used": offset
>>>>>>> 283a0f5f
                    }
                }
            else:
                return []
                
        except Exception as e:
            print(f"Error searching documents: {e}")
            if return_metadata:
                return {
                    "documents": [],
                    "limit": final_limit,
                    "limit_source": limit_source,
                    "user_requested_limit": user_requested_limit,
                    "query": query,
                    "error": str(e),
                    "search_metadata": {
                        "sentence_splitting_enabled": self.use_sentence_splitting,
                        "total_chunks_found": 0,
                        "unique_documents_returned": 0,
<<<<<<< HEAD
                        "reranker_model": self.reranker_model,
                        "reranking_applied": self.reranker is not None and self.reranker_model is not None
=======
                        "is_continuation": is_continuation,
                        "offset_used": offset
>>>>>>> 283a0f5f
                    }
                }
            else:
                return []

    def test_connection(self) -> bool:
        """Test the connection to Qdrant server."""
        try:
            self.client.get_collections()
            return True
        except Exception:
            return False<|MERGE_RESOLUTION|>--- conflicted
+++ resolved
@@ -136,7 +136,6 @@
         self.embedding_model_size = embedding_model_size
         self.collection_name = collection_name
         self.use_sentence_splitting = use_sentence_splitting
-<<<<<<< HEAD
         self.reranker_model = reranker_model
         
         # Initialize reranker model if specified
@@ -152,7 +151,6 @@
                     self.reranker = None
         else:
             self.reranker = None
-=======
         # Add search state dictionary to track previous searches per query
         self.previous_search_states = {}
 
@@ -166,7 +164,6 @@
             self.previous_search_states = {}
         elif query in self.previous_search_states:
             del self.previous_search_states[query]
->>>>>>> 283a0f5f
 
     def _create_client(self, server_url: str) -> Optional[QdrantClient]:
         """Create and return a Qdrant client."""
@@ -603,7 +600,6 @@
         except Exception as e:
             print(f"Error deleting documents: {e}")
 
-<<<<<<< HEAD
     def rerank_documents(self, query: str, documents: List[Dict]) -> List[Dict]:
         """Rerank documents based on their relevance to the query using the configured reranker model.
         
@@ -629,9 +625,6 @@
             return documents
 
     def search_documents(self, query: str, collection_name = None, limit: Optional[int] = None, 
-=======
-    def search_documents(self, query: str, limit: int, collection_name = None,
->>>>>>> 283a0f5f
                         return_metadata: bool = False, deduplicate_documents: bool = True) -> List[Dict]:
         """Search for documents in a specific collection using a query.
 
@@ -712,13 +705,11 @@
                         if len(raw_documents) >= search_limit:
                             break
                 
-<<<<<<< HEAD
                 # Apply reranking if configured
                 documents_to_return = self.rerank_documents(query, raw_documents)
                 
                 # Select top documents based on final limit
                 eval_context = documents_to_return[:final_limit]
-=======
                 # Update search state for potential continuation
                 new_offset = offset + len(results.points)
                 self.previous_search_states[search_state_key] = {
@@ -727,20 +718,16 @@
                     'offset': new_offset,
                     'timestamp': datetime.datetime.now()
                 }
->>>>>>> 283a0f5f
                 
                 # Add search metadata
                 search_metadata = {
                     "sentence_splitting_enabled": self.use_sentence_splitting,
                     "total_chunks_found": len(results.points),
                     "unique_documents_returned": len(eval_context),
-<<<<<<< HEAD
                     "reranker_model": self.reranker_model,
-                    "reranking_applied": self.reranker is not None and self.reranker_model is not None
-=======
+                    "reranking_applied": self.reranker is not None and self.reranker_model is not None,
                     "is_continuation": is_continuation,
                     "offset_used": offset
->>>>>>> 283a0f5f
                 }
                 
                 # Log search information
@@ -771,13 +758,10 @@
                         "sentence_splitting_enabled": self.use_sentence_splitting,
                         "total_chunks_found": 0,
                         "unique_documents_returned": 0,
-<<<<<<< HEAD
                         "reranker_model": self.reranker_model,
-                        "reranking_applied": self.reranker is not None and self.reranker_model is not None
-=======
+                        "reranking_applied": self.reranker is not None and self.reranker_model is not None,
                         "is_continuation": is_continuation,
                         "offset_used": offset
->>>>>>> 283a0f5f
                     }
                 }
             else:
@@ -797,13 +781,10 @@
                         "sentence_splitting_enabled": self.use_sentence_splitting,
                         "total_chunks_found": 0,
                         "unique_documents_returned": 0,
-<<<<<<< HEAD
                         "reranker_model": self.reranker_model,
-                        "reranking_applied": self.reranker is not None and self.reranker_model is not None
-=======
+                        "reranking_applied": self.reranker is not None and self.reranker_model is not None,
                         "is_continuation": is_continuation,
                         "offset_used": offset
->>>>>>> 283a0f5f
                     }
                 }
             else:
