from pyzotero import zotero
<<<<<<< HEAD
from typing import List, Dict, Optional
import os
=======
from typing import List, Dict, Optional, Iterator
>>>>>>> 75dd045e
from datetime import date
from tqdm import tqdm

class ZoteroClient:
    def __init__(self, user_id: Optional[str] = None, api_key: Optional[str] = None):
        """
        Initialize the Zotero client.
        
        Args:
            user_id: Zotero user ID (required for web API)
            api_key: Zotero API key (required for web API)
        """
        self.user_id = user_id
        self.api_key = api_key

<<<<<<< HEAD
    def _create_client(self) -> zotero.Zotero:
        """Create and return a Zotero client configured for the local Zotero HTTP server using ZOTERO_URL."""
        zotero_url = os.environ.get('ZOTERO_URL')
        if not zotero_url:
            raise ValueError("ZOTERO_URL environment variable not set.")
        # Use dummy userID and API key, as local server does not require them
        zot = zotero.Zotero('0', 'user', 'local-api-key', local=True)
        zot.endpoint = zotero_url
        return zot

    def fetch_all_items(self) -> Optional[List[Dict]]:
        """Fetch all items from the Zotero library."""
=======
    def get_client(self, library_type: str = 'user', group_id: Optional[str] = None) -> zotero.Zotero:
        """Create and return a Zotero client."""
        if self.user_id:
            if not self.api_key:
                raise ValueError("user_id and api_key are required when using web API")
            if library_type == 'user':
                return zotero.Zotero(self.user_id, library_type, self.api_key)
            elif library_type == 'group' and group_id:
                return zotero.Zotero(group_id, 'group', self.api_key)
            else:
                raise ValueError("group_id is required when library_type is 'group'")
        else:
            # Use dummy userID and API key, as local server does not require them
            if library_type == 'user':
                return zotero.Zotero('0', library_type, 'local-api-key', local=True)
            elif library_type == 'group' and group_id:
                return zotero.Zotero(group_id, 'group', 'local-api-key', local=True)
            else:
                raise ValueError("group_id is required when library_type is 'group'")
>>>>>>> 75dd045e

    def fetch_items_paginated(self, client: zotero.Zotero, batch_size: int = 100) -> Iterator[List[Dict]]:
        """
        Fetch items from Zotero library with pagination.
        
        Args:
            client: Zotero client
            batch_size: Number of items to fetch per batch
            
        Yields:
            List of parsed items for each batch
        """
        def parse_item(item: Dict) -> Dict:
            """Parse a single Zotero item into a standardized dictionary."""
            return {
                'zotero_key': item['key'],
                'title': item['data'].get('title', ''),
                'abstract': item['data'].get('abstractNote', ''),
                'authors': item['data'].get('creators', []),
                'year': item['data'].get('date', ''),
                'journal': item['data'].get('publicationTitle', ''),
                'doi': item['data'].get('DOI', ''),
                'keywords': [tag['tag'] for tag in item['data'].get('tags', [])],
            }

        try:
            # Get main library items with pagination
            offset = 0
            while True:
                items = client.items(limit=batch_size, start=offset)
                if not items:
                    break
                
                # Parse and filter items
                batch_docs = [parse_item(item) for item in items if item['data']['itemType'] != 'attachment']
                if batch_docs:
                    yield batch_docs
                
                # If we got fewer items than batch_size, we've reached the end
                if len(items) < batch_size:
                    break
                
                offset += batch_size
                    
        except Exception as e:
            print(f"Error in fetch_items_paginated: {e}")
            yield []

    def fetch_all_items(self, batch_size: int = 100, include_groups: bool = True) -> Optional[List[Dict]]:
        """
        Fetch all items from the Zotero library using pagination.
        
        Args:
            batch_size: Number of items to fetch per batch
            include_groups: Whether to include group libraries
            
        Returns:
            List of all parsed items or None if error occurred
        """
        try:
            all_docs = []

            user_client = self.get_client(library_type='user')
            
            # Fetch items in batches
            with tqdm(desc="Fetching Zotero user items", unit=" items") as pbar:
                for batch in self.fetch_items_paginated(user_client, batch_size=batch_size):
                    all_docs.extend(batch)
                    pbar.update(len(batch))

            # Fetch group libraries
            groups = user_client.groups()
            for group in groups:
                try:
                    group_client = self.get_client(library_type='group', group_id=group['id'])
                    with tqdm(desc=f"Fetching Zotero group \"{group['data']['name']}\" items", unit=" items") as pbar:
                        for batch in self.fetch_items_paginated(group_client, batch_size=batch_size):
                            all_docs.extend(batch)
                            pbar.update(len(batch))

                except Exception as e:
                    print(f"Error fetching group {group['id']}: {e}")
            
            # Drop duplicates based on doi
            unique_docs = {doc['doi']: doc for doc in all_docs if doc['doi']}
            
            return list(unique_docs.values())
            
        except Exception as e:
            print(f"Error fetching all items: {e}")
            return None

    def fetch_items_with_callback(self, callback, library_type: str = 'user', 
                                 batch_size: int = 100, include_groups: bool = True) -> bool:
        """
        Fetch items and process them with a callback function.
        
        Args:
            callback: Function to call with each batch of items
            library_type: Type of library ('user' or 'group')
            batch_size: Number of items to fetch per batch
            include_groups: Whether to include group libraries
            
        Returns:
            True if successful, False otherwise
        """
        try:
            for batch in self.fetch_items_paginated(library_type, batch_size, include_groups):
                if not callback(batch):
                    break  # Stop if callback returns False
            return True
        except Exception as e:
            print(f"Error in fetch_items_with_callback: {e}")
            return False

    def test_connection(self) -> bool:
        """Test the connection to Zotero server."""
        try:
            self.get_client('user').count_items()
            return True
        except Exception:
            return False

    def get_zotero_update_date(self) -> Optional[date]:
        """Get the last updated date of the Zotero library."""
        try:
            main_client = self.get_client('user')
            zotero_main = [main_client.items(limit=1, sort='dateModified', order='desc')]
            
            # Fetch group libraries
            try:                
                groups = main_client.groups()
                for group in groups:
                    try:
                        group_client = self.get_client('group', group['id'])                        
                        group_item = group_client.items(limit=1, sort='dateModified', order='desc')
                        zotero_main.append(group_item)
                    except Exception as e:
                        print(f"Error fetching group {group['id']}: {e}")
            except Exception as e:
                print(f"Error fetching groups: {e}")

            return max([item['data'].get('dateModified', None) for item in zotero_main])
        except Exception as e:
            print(f"Error fetching library info: {e}")
            return None

    def get_library_info(self, library_type: str = 'user') -> Optional[Dict]:
        """Get information about the Zotero library."""
        try:
            client = self.get_client(library_type)
            
            if self.user_id:
                # For web API, we can get user info
                if library_type == 'user':
                    user_info = client.user()
                    return {
                        'type': 'user',
                        'name': user_info.get('name', ''),
                        'username': user_info.get('username', ''),
                        'total_items': client.count_items()
                    }
                else:
                    # For group libraries
                    group_info = client.group()
                    return {
                        'type': 'group',
                        'name': group_info.get('data', {}).get('name', ''),
                        'total_items': client.count_items()
                    }
            else:
                # For local server, return basic info
                return {
                    'type': 'local',
                    'name': 'Local Zotero Server',
                    'total_items': client.count_items()
                }
        except Exception as e:
            print(f"Error fetching library info: {e}")
            return None<|MERGE_RESOLUTION|>--- conflicted
+++ resolved
@@ -1,10 +1,5 @@
 from pyzotero import zotero
-<<<<<<< HEAD
-from typing import List, Dict, Optional
-import os
-=======
 from typing import List, Dict, Optional, Iterator
->>>>>>> 75dd045e
 from datetime import date
 from tqdm import tqdm
 
@@ -20,20 +15,6 @@
         self.user_id = user_id
         self.api_key = api_key
 
-<<<<<<< HEAD
-    def _create_client(self) -> zotero.Zotero:
-        """Create and return a Zotero client configured for the local Zotero HTTP server using ZOTERO_URL."""
-        zotero_url = os.environ.get('ZOTERO_URL')
-        if not zotero_url:
-            raise ValueError("ZOTERO_URL environment variable not set.")
-        # Use dummy userID and API key, as local server does not require them
-        zot = zotero.Zotero('0', 'user', 'local-api-key', local=True)
-        zot.endpoint = zotero_url
-        return zot
-
-    def fetch_all_items(self) -> Optional[List[Dict]]:
-        """Fetch all items from the Zotero library."""
-=======
     def get_client(self, library_type: str = 'user', group_id: Optional[str] = None) -> zotero.Zotero:
         """Create and return a Zotero client."""
         if self.user_id:
@@ -53,7 +34,6 @@
                 return zotero.Zotero(group_id, 'group', 'local-api-key', local=True)
             else:
                 raise ValueError("group_id is required when library_type is 'group'")
->>>>>>> 75dd045e
 
     def fetch_items_paginated(self, client: zotero.Zotero, batch_size: int = 100) -> Iterator[List[Dict]]:
         """
